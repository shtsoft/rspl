[package]
name = "rspl"
version = "0.1.0"
edition = "2021"
description = "A stream processor language."
documentation = "https://docs.rs/rspl"
readme = "README.md"
repository = "https://github.com/aronpaulson/rspl"
license = "GPL-3.0-or-later"
keywords = ["language", "stream-processing", "event-driven", "demand-driven", "state-machine"]
categories = ["asynchronous", "concurrency", "compilers", "no-std"]

[dependencies]
<<<<<<< HEAD
crossbeam = { version = "0.8", optional = true }

[features]
default = ["std"]
std = ["crossbeam"]

[[test]]
name = "basic"
required-features = ["std"]

[[test]]
name = "load"
required-features = ["std"]

[[test]]
name = "events"
required-features = ["std"]
=======
crossbeam = "0.8"

[[example]]
name = "pelican"

[[example]]
name = "rspl_heapless"
>>>>>>> de96a463
<|MERGE_RESOLUTION|>--- conflicted
+++ resolved
@@ -11,7 +11,6 @@
 categories = ["asynchronous", "concurrency", "compilers", "no-std"]
 
 [dependencies]
-<<<<<<< HEAD
 crossbeam = { version = "0.8", optional = true }
 
 [features]
@@ -29,12 +28,12 @@
 [[test]]
 name = "events"
 required-features = ["std"]
-=======
-crossbeam = "0.8"
+
+[[example]]
+name = "hics"
 
 [[example]]
 name = "pelican"
 
 [[example]]
-name = "rspl_heapless"
->>>>>>> de96a463
+name = "rspl_heapless"